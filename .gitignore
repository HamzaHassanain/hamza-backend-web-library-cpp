--- conflicted
+++ resolved
@@ -147,8 +147,4 @@
 .env
 
 test/node_modules/
-<<<<<<< HEAD
-./.vscode/1
-=======
-./.vscode
->>>>>>> f6c7a076
+./.vscode